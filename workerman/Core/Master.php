--- conflicted
+++ resolved
@@ -504,11 +504,7 @@
             // 平滑重启server信号
             case SIGHUP:
                 Lib\Config::reload();
-<<<<<<< HEAD
                 self::notice("Workerman reloading");
-                self::addToRestartWorkers(array_keys(self::getPidWorkerNameMap()));
-=======
-                self::notice("Server reloading");
                 $pid_worker_name_map = self::getPidWorkerNameMap();
                 $pids_to_restart = array();
                 foreach($pid_worker_name_map as $pid=>$worker_name)
@@ -521,7 +517,6 @@
                     $pids_to_restart[] = $pid;
                 }
                 self::addToRestartWorkers($pids_to_restart);
->>>>>>> fb0926e0
                 self::restartWorkers();
                 break;
         }
