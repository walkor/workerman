<?php
/**
 * This file is part of workerman.
 *
 * Licensed under The MIT License
 * For full copyright and license information, please see the MIT-LICENSE.txt
 * Redistributions of files must retain the above copyright notice.
 *
 * @author    walkor<walkor@workerman.net>
 * @copyright walkor<walkor@workerman.net>
 * @link      http://www.workerman.net/
 * @license   http://www.opensource.org/licenses/mit-license.php MIT License
 */
namespace Workerman\Connection;

use Workerman\Events\EventInterface;
use Workerman\Worker;
use Exception;

/**
 * TcpConnection.
 */
class TcpConnection extends ConnectionInterface
{
    /**
     * Read buffer size.
     *
     * @var int
     */
    const READ_BUFFER_SIZE = 65535;

    /**
     * Status initial.
     *
     * @var int
     */
    const STATUS_INITIAL = 0;

    /**
     * Status connecting.
     *
     * @var int
     */
    const STATUS_CONNECTING = 1;

    /**
     * Status connection established.
     *
     * @var int
     */
    const STATUS_ESTABLISHED = 2;

    /**
     * Status closing.
     *
     * @var int
     */
    const STATUS_CLOSING = 4;

    /**
     * Status closed.
     *
     * @var int
     */
    const STATUS_CLOSED = 8;

    /**
     * Emitted when data is received.
     *
     * @var callback
     */
    public $onMessage = null;

    /**
     * Emitted when the other end of the socket sends a FIN packet.
     *
     * @var callback
     */
    public $onClose = null;

    /**
     * Emitted when an error occurs with connection.
     *
     * @var callback
     */
    public $onError = null;

    /**
     * Emitted when the send buffer becomes full.
     *
     * @var callback
     */
    public $onBufferFull = null;

    /**
     * Emitted when the send buffer becomes empty.
     *
     * @var callback
     */
    public $onBufferDrain = null;

    /**
     * Application layer protocol.
     * The format is like this Workerman\\Protocols\\Http.
     *
     * @var \Workerman\Protocols\ProtocolInterface
     */
    public $protocol = null;

    /**
     * Transport (tcp/udp/unix/ssl).
     *
     * @var string
     */
    public $transport = 'tcp';

    /**
     * Which worker belong to.
     *
     * @var Worker
     */
    public $worker = null;

    /**
     * Bytes read.
     *
     * @var int
     */
    public $bytesRead = 0;

    /**
     * Bytes written.
     *
     * @var int
     */
    public $bytesWritten = 0;

    /**
     * Connection->id.
     *
     * @var int
     */
    public $id = 0;

    /**
     * A copy of $worker->id which used to clean up the connection in worker->connections
     *
     * @var int
     */
    protected $_id = 0;

    /**
     * Sets the maximum send buffer size for the current connection.
     * OnBufferFull callback will be emited When the send buffer is full.
     *
     * @var int
     */
    public $maxSendBufferSize = 1048576;

    /**
     * Default send buffer size.
     *
     * @var int
     */
    public static $defaultMaxSendBufferSize = 1048576;

    /**
     * Maximum acceptable packet size.
     *
     * @var int
     */
    public static $maxPackageSize = 10485760;

    /**
     * Id recorder.
     *
     * @var int
     */
    protected static $_idRecorder = 1;

    /**
     * Socket
     *
     * @var resource
     */
    protected $_socket = null;

    /**
     * Send buffer.
     *
     * @var string
     */
    protected $_sendBuffer = '';

    /**
     * Receive buffer.
     *
     * @var string
     */
    protected $_recvBuffer = '';

    /**
     * Current package length.
     *
     * @var int
     */
    protected $_currentPackageLength = 0;

    /**
     * Connection status.
     *
     * @var int
     */
    protected $_status = self::STATUS_ESTABLISHED;

    /**
     * Remote address.
     *
     * @var string
     */
    protected $_remoteAddress = '';

    /**
     * Is paused.
     *
     * @var bool
     */
    protected $_isPaused = false;

    /**
     * SSL handshake completed or not.
     *
     * @var bool
     */
    protected $_sslHandshakeCompleted = false;

    /**
     * All connection instances.
     *
     * @var array
     */
    public static $connections = array();

    /**
     * Status to string.
     *
     * @var array
     */
    public static $_statusToString = array(
        self::STATUS_INITIAL     => 'INITIAL',
        self::STATUS_CONNECTING  => 'CONNECTING',
        self::STATUS_ESTABLISHED => 'ESTABLISHED',
        self::STATUS_CLOSING     => 'CLOSING',
        self::STATUS_CLOSED      => 'CLOSED',
    );


    /**
     * Adding support of custom functions within protocols
     *
     * @param string $name
     * @param array  $arguments
     * @return void
     */
    public function __call($name, $arguments) {
        // Try to emit custom function within protocol
        if (method_exists($this->protocol, $name)) {
            try {
                return call_user_func(array($this->protocol, $name), $this, $arguments);
            } catch (\Exception $e) {
                Worker::log($e);
                exit(250);
            } catch (\Error $e) {
                Worker::log($e);
                exit(250);
            }
        }
    }

    /**
     * Construct.
     *
     * @param resource $socket
     * @param string   $remote_address
     */
    public function __construct($socket, $remote_address = '')
    {
        self::$statistics['connection_count']++;
        $this->id = $this->_id = self::$_idRecorder++;
        if(self::$_idRecorder === PHP_INT_MAX){
            self::$_idRecorder = 0;
        }
        $this->_socket = $socket;
        stream_set_blocking($this->_socket, 0);
        // Compatible with hhvm
        if (function_exists('stream_set_read_buffer')) {
            stream_set_read_buffer($this->_socket, 0);
        }
        Worker::$globalEvent->add($this->_socket, EventInterface::EV_READ, array($this, 'baseRead'));
        $this->maxSendBufferSize        = self::$defaultMaxSendBufferSize;
        $this->_remoteAddress           = $remote_address;
        static::$connections[$this->id] = $this;
    }

    /**
     * Get status.
     *
     * @param bool $raw_output
     *
     * @return int
     */
    public function getStatus($raw_output = true)
    {
        if ($raw_output) {
            return $this->_status;
        }
        return self::$_statusToString[$this->_status];
    }

    /**
     * Sends data on the connection.
     *
     * @param string $send_buffer
     * @param bool  $raw
     * @return bool|null
     */
    public function send($send_buffer, $raw = false)
    {
        if ($this->_status === self::STATUS_CLOSING || $this->_status === self::STATUS_CLOSED) {
            return false;
        }

        // Try to call protocol::encode($send_buffer) before sending.
        if (false === $raw && $this->protocol !== null) {
            $parser      = $this->protocol;
            $send_buffer = $parser::encode($send_buffer, $this);
            if ($send_buffer === '') {
                return null;
            }
        }

        if ($this->_status !== self::STATUS_ESTABLISHED ||
            ($this->transport === 'ssl' && $this->_sslHandshakeCompleted !== true)
        ) {
            if ($this->_sendBuffer) {
                if ($this->bufferIsFull()) {
                    self::$statistics['send_fail']++;
                    return false;
                }
            }
            $this->_sendBuffer .= $send_buffer;
            $this->checkBufferWillFull();
            return null;
        }

        // Attempt to send data directly.
        if ($this->_sendBuffer === '') {
            if ($this->transport === 'ssl') {
                Worker::$globalEvent->add($this->_socket, EventInterface::EV_WRITE, array($this, 'baseWrite'));
                $this->_sendBuffer = $send_buffer;
                $this->checkBufferWillFull();
                return null;
            }
            set_error_handler(function(){});
            $len = fwrite($this->_socket, $send_buffer);
            restore_error_handler();
            // send successful.
            if ($len === strlen($send_buffer)) {
                $this->bytesWritten += $len;
                return true;
            }
            // Send only part of the data.
            if ($len > 0) {
                $this->_sendBuffer = substr($send_buffer, $len);
                $this->bytesWritten += $len;
            } else {
                // Connection closed?
                if (!is_resource($this->_socket) || feof($this->_socket)) {
                    self::$statistics['send_fail']++;
                    if ($this->onError) {
                        try {
                            call_user_func($this->onError, $this, WORKERMAN_SEND_FAIL, 'client closed');
                        } catch (\Exception $e) {
                            Worker::log($e);
                            exit(250);
                        } catch (\Error $e) {
                            Worker::log($e);
                            exit(250);
                        }
                    }
                    $this->destroy();
                    return false;
                }
                $this->_sendBuffer = $send_buffer;
            }
            Worker::$globalEvent->add($this->_socket, EventInterface::EV_WRITE, array($this, 'baseWrite'));
            // Check if the send buffer will be full.
            $this->checkBufferWillFull();
            return null;
        } else {
            if ($this->bufferIsFull()) {
                self::$statistics['send_fail']++;
                return false;
            }

            $this->_sendBuffer .= $send_buffer;
            // Check if the send buffer is full.
            $this->checkBufferWillFull();
        }
    }

    /**
     * Get remote IP.
     *
     * @return string
     */
    public function getRemoteIp()
    {
        $pos = strrpos($this->_remoteAddress, ':');
        if ($pos) {
            return substr($this->_remoteAddress, 0, $pos);
        }
        return '';
    }

    /**
     * Get remote port.
     *
     * @return int
     */
    public function getRemotePort()
    {
        if ($this->_remoteAddress) {
            return (int)substr(strrchr($this->_remoteAddress, ':'), 1);
        }
        return 0;
    }

    /**
     * Get remote address.
     *
     * @return string
     */
    public function getRemoteAddress()
    {
        return $this->_remoteAddress;
    }

    /**
     * Get local IP.
     *
     * @return string
     */
    public function getLocalIp()
    {
        $address = $this->getLocalAddress();
        $pos = strrpos($address, ':');
        if (!$pos) {
            return '';
        }
        return substr($address, 0, $pos);
    }

    /**
     * Get local port.
     *
     * @return int
     */
    public function getLocalPort()
    {
        $address = $this->getLocalAddress();
        $pos = strrpos($address, ':');
        if (!$pos) {
            return 0;
        }
        return (int)substr(strrchr($address, ':'), 1);
    }

    /**
     * Get local address.
     *
     * @return string
     */
    public function getLocalAddress()
    {
        return (string)@stream_socket_get_name($this->_socket, false);
    }

    /**
     * Get send buffer queue size.
     *
     * @return integer
     */
    public function getSendBufferQueueSize()
    {
        return strlen($this->_sendBuffer);
    }

    /**
     * Get recv buffer queue size.
     *
     * @return integer
     */
    public function getRecvBufferQueueSize()
    {
        return strlen($this->_recvBuffer);
    }

    /**
     * Is ipv4.
     *
     * return bool.
     */
    public function isIpV4()
    {
        if ($this->transport === 'unix') {
            return false;
        }
        return strpos($this->getRemoteIp(), ':') === false;
    }

    /**
     * Is ipv6.
     *
     * return bool.
     */
    public function isIpV6()
    {
        if ($this->transport === 'unix') {
            return false;
        }
        return strpos($this->getRemoteIp(), ':') !== false;
    }

    /**
     * Pauses the reading of data. That is onMessage will not be emitted. Useful to throttle back an upload.
     *
     * @return void
     */
    public function pauseRecv()
    {
        Worker::$globalEvent->del($this->_socket, EventInterface::EV_READ);
        $this->_isPaused = true;
    }

    /**
     * Resumes reading after a call to pauseRecv.
     *
     * @return void
     */
    public function resumeRecv()
    {
        if ($this->_isPaused === true) {
            Worker::$globalEvent->add($this->_socket, EventInterface::EV_READ, array($this, 'baseRead'));
            $this->_isPaused = false;
            $this->baseRead($this->_socket, false);
        }
    }



    /**
     * Base read handler.
     *
     * @param resource $socket
     * @param bool $check_eof
     * @return void
     */
    public function baseRead($socket, $check_eof = true)
    {
        // SSL handshake.
        if ($this->transport === 'ssl' && $this->_sslHandshakeCompleted !== true) {
            if ($this->doSslHandshake($socket)) {
                $this->_sslHandshakeCompleted = true;
                if ($this->_sendBuffer) {
                    Worker::$globalEvent->add($socket, EventInterface::EV_WRITE, array($this, 'baseWrite'));
                }
            } else {
                return;
            }
        }

        set_error_handler(function(){});
        $buffer = fread($socket, self::READ_BUFFER_SIZE);
        restore_error_handler();

        // Check connection closed.
        if ($buffer === '' || $buffer === false) {
            if ($check_eof && (feof($socket) || !is_resource($socket) || $buffer === false)) {
                $this->destroy();
                return;
            }
        } else {
            $this->bytesRead += strlen($buffer);
            $this->_recvBuffer .= $buffer;
        }

        // If the application layer protocol has been set up.
        if ($this->protocol !== null) {
            $parser = $this->protocol;
            while ($this->_recvBuffer !== '' && !$this->_isPaused) {
                // The current packet length is known.
                if ($this->_currentPackageLength) {
                    // Data is not enough for a package.
                    if ($this->_currentPackageLength > strlen($this->_recvBuffer)) {
                        break;
                    }
                } else {
                    // Get current package length.
                    set_error_handler(function($code, $msg, $file, $line){
                        Worker::safeEcho("$msg in file $file on line $line\n");
                    });
                    $this->_currentPackageLength = $parser::input($this->_recvBuffer, $this);
                    restore_error_handler();
                    // The packet length is unknown.
                    if ($this->_currentPackageLength === 0) {
                        break;
                    } elseif ($this->_currentPackageLength > 0 && $this->_currentPackageLength <= static::$maxPackageSize) {
                        // Data is not enough for a package.
                        if ($this->_currentPackageLength > strlen($this->_recvBuffer)) {
                            break;
                        }
                    } // Wrong package.
                    else {
                        Worker::safeEcho('error package. package_length=' . var_export($this->_currentPackageLength, true));
                        $this->destroy();
                        return;
                    }
                }

                // The data is enough for a packet.
                self::$statistics['total_request']++;
                // The current packet length is equal to the length of the buffer.
                if (strlen($this->_recvBuffer) === $this->_currentPackageLength) {
                    $one_request_buffer = $this->_recvBuffer;
                    $this->_recvBuffer  = '';
                } else {
                    // Get a full package from the buffer.
                    $one_request_buffer = substr($this->_recvBuffer, 0, $this->_currentPackageLength);
                    // Remove the current package from the receive buffer.
                    $this->_recvBuffer = substr($this->_recvBuffer, $this->_currentPackageLength);
                }
                // Reset the current packet length to 0.
                $this->_currentPackageLength = 0;
                if (!$this->onMessage) {
                    continue;
                }
                try {
                    // Decode request buffer before Emitting onMessage callback.
                    call_user_func($this->onMessage, $this, $parser::decode($one_request_buffer, $this));
                } catch (\Exception $e) {
                    Worker::log($e);
                    exit(250);
                } catch (\Error $e) {
                    Worker::log($e);
                    exit(250);
                }
            }
            return;
        }

        if ($this->_recvBuffer === '' || $this->_isPaused) {
            return;
        }

        // Applications protocol is not set.
        self::$statistics['total_request']++;
        if (!$this->onMessage) {
            $this->_recvBuffer = '';
            return;
        }
        try {
            call_user_func($this->onMessage, $this, $this->_recvBuffer);
        } catch (\Exception $e) {
            Worker::log($e);
            exit(250);
        } catch (\Error $e) {
            Worker::log($e);
            exit(250);
        }
        // Clean receive buffer.
        $this->_recvBuffer = '';
    }

    /**
     * Base write handler.
     *
     * @return void|bool
     */
    public function baseWrite()
    {
        set_error_handler(function(){});
        if ($this->transport === 'ssl') {
            $len = fwrite($this->_socket, $this->_sendBuffer, 8192);
        } else {
            $len = fwrite($this->_socket, $this->_sendBuffer);
        }
        restore_error_handler();
        if ($len === strlen($this->_sendBuffer)) {
            $this->bytesWritten += $len;
            Worker::$globalEvent->del($this->_socket, EventInterface::EV_WRITE);
            $this->_sendBuffer = '';
            // Try to emit onBufferDrain callback when the send buffer becomes empty.
            if ($this->onBufferDrain) {
                try {
                    call_user_func($this->onBufferDrain, $this);
                } catch (\Exception $e) {
                    Worker::log($e);
                    exit(250);
                } catch (\Error $e) {
                    Worker::log($e);
                    exit(250);
                }
            }
            if ($this->_status === self::STATUS_CLOSING) {
                $this->destroy();
            }
            return true;
        }
        if ($len > 0) {
            $this->bytesWritten += $len;
            $this->_sendBuffer = substr($this->_sendBuffer, $len);
        } else {
            self::$statistics['send_fail']++;
            $this->destroy();
        }
    }

    /**
     * SSL handshake.
     *
     * @param $socket
     * @return bool
     */
    public function doSslHandshake($socket){
        if (feof($socket)) {
            $this->destroy();
            return false;
        }
        $async = $this instanceof AsyncTcpConnection;
        if($async){
            $type = STREAM_CRYPTO_METHOD_SSLv2_CLIENT | STREAM_CRYPTO_METHOD_SSLv23_CLIENT;
        }else{
            $type = STREAM_CRYPTO_METHOD_SSLv2_SERVER | STREAM_CRYPTO_METHOD_SSLv23_SERVER;
        }

        // Hidden error.
        set_error_handler(function($errno, $errstr, $file){
            if (!Worker::$daemonize) {
                Worker::safeEcho("SSL handshake error: $errstr \n");
            }
        });
        $ret     = stream_socket_enable_crypto($socket, true, $type);
        restore_error_handler();
        // Negotiation has failed.
        if (false === $ret) {
            $this->destroy();
            return false;
        } elseif (0 === $ret) {
            // There isn't enough data and should try again.
            return false;
        }
        if (isset($this->onSslHandshake)) {
            try {
                call_user_func($this->onSslHandshake, $this);
            } catch (\Exception $e) {
                Worker::log($e);
                exit(250);
            } catch (\Error $e) {
                Worker::log($e);
                exit(250);
            }
        }
        return true;
    }

    /**
     * This method pulls all the data out of a readable stream, and writes it to the supplied destination.
     *
     * @param TcpConnection $dest
     * @return void
     */
    public function pipe($dest)
    {
        $source              = $this;
        $this->onMessage     = function ($source, $data) use ($dest) {
            $dest->send($data);
        };
        $this->onClose       = function ($source) use ($dest) {
            $dest->destroy();
        };
        $dest->onBufferFull  = function ($dest) use ($source) {
            $source->pauseRecv();
        };
        $dest->onBufferDrain = function ($dest) use ($source) {
            $source->resumeRecv();
        };
    }

    /**
     * Remove $length of data from receive buffer.
     *
     * @param int $length
     * @return void
     */
    public function consumeRecvBuffer($length)
    {
        $this->_recvBuffer = substr($this->_recvBuffer, $length);
    }

    /**
     * Close connection.
     *
     * @param mixed $data
     * @param bool $raw
     * @return void
     */
    public function close($data = null, $raw = false)
    {
        if ($this->_status === self::STATUS_CLOSING || $this->_status === self::STATUS_CLOSED) {
            return;
        } else {
            if ($data !== null) {
                $this->send($data, $raw);
            }
            $this->_status = self::STATUS_CLOSING;
        }
        if ($this->_sendBuffer === '') {
            $this->destroy();
        }
    }

    /**
     * Get the real socket.
     *
     * @return resource
     */
    public function getSocket()
    {
        return $this->_socket;
    }

    /**
     * Check whether the send buffer will be full.
     *
     * @return void
     */
    protected function checkBufferWillFull()
    {
        if ($this->maxSendBufferSize <= strlen($this->_sendBuffer)) {
            if ($this->onBufferFull) {
                try {
                    call_user_func($this->onBufferFull, $this);
                } catch (\Exception $e) {
                    Worker::log($e);
                    exit(250);
                } catch (\Error $e) {
                    Worker::log($e);
                    exit(250);
                }
            }
        }
    }

    /**
     * Whether send buffer is full.
     *
     * @return bool
     */
    protected function bufferIsFull()
    {
        // Buffer has been marked as full but still has data to send then the packet is discarded.
        if ($this->maxSendBufferSize <= strlen($this->_sendBuffer)) {
            if ($this->onError) {
                try {
                    call_user_func($this->onError, $this, WORKERMAN_SEND_FAIL, 'send buffer full and drop package');
                } catch (\Exception $e) {
                    Worker::log($e);
                    exit(250);
                } catch (\Error $e) {
                    Worker::log($e);
                    exit(250);
                }
            }
            return true;
        }
        return false;
    }
    
    /**
     * Whether send buffer is Empty.
     *
     * @return bool
     */
    public function bufferIsEmpty()
    {
    	return empty($this->_sendBuffer);
    }

    /**
     * Destroy connection.
     *
     * @return void
     */
    public function destroy()
    {
        // Avoid repeated calls.
        if ($this->_status === self::STATUS_CLOSED) {
            return;
        }
        // Remove event listener.
        Worker::$globalEvent->del($this->_socket, EventInterface::EV_READ);
        Worker::$globalEvent->del($this->_socket, EventInterface::EV_WRITE);

        // Close socket.
        set_error_handler(function(){});
        fclose($this->_socket);
        restore_error_handler();

        $this->_status = self::STATUS_CLOSED;
        // Try to emit onClose callback.
        if ($this->onClose) {
            try {
                call_user_func($this->onClose, $this);
            } catch (\Exception $e) {
                Worker::log($e);
                exit(250);
            } catch (\Error $e) {
                Worker::log($e);
                exit(250);
            }
        }
        // Try to emit protocol::onClose
<<<<<<< HEAD
        if (is_object($this->protocol) && method_exists($this->protocol, 'onClose')) {
=======
        if ($this->protocol && method_exists($this->protocol, 'onClose')) {
>>>>>>> 2dbc07f3
            try {
                call_user_func(array($this->protocol, 'onClose'), $this);
            } catch (\Exception $e) {
                Worker::log($e);
                exit(250);
            } catch (\Error $e) {
                Worker::log($e);
                exit(250);
            }
        }
        if ($this->_status === self::STATUS_CLOSED) {
            // Cleaning up the callback to avoid memory leaks.
            $this->onMessage = $this->onClose = $this->onError = $this->onBufferFull = $this->onBufferDrain = null;
            // Remove from worker->connections.
            if ($this->worker) {
                unset($this->worker->connections[$this->_id]);
            }
            unset(static::$connections[$this->_id]);
        }
    }

    /**
     * Destruct.
     *
     * @return void
     */
    public function __destruct()
    {
        static $mod;
        self::$statistics['connection_count']--;
        if (Worker::getGracefulStop()) {
            if (!isset($mod)) {
                $mod = ceil((self::$statistics['connection_count'] + 1) / 3);
            }

            if (0 === self::$statistics['connection_count'] % $mod) {
                Worker::log('worker[' . posix_getpid() . '] remains ' . self::$statistics['connection_count'] . ' connection(s)');
            }

            if(0 === self::$statistics['connection_count']) {
                Worker::stopAll();
            }
        }
    }
}<|MERGE_RESOLUTION|>--- conflicted
+++ resolved
@@ -931,11 +931,7 @@
             }
         }
         // Try to emit protocol::onClose
-<<<<<<< HEAD
-        if (is_object($this->protocol) && method_exists($this->protocol, 'onClose')) {
-=======
         if ($this->protocol && method_exists($this->protocol, 'onClose')) {
->>>>>>> 2dbc07f3
             try {
                 call_user_func(array($this->protocol, 'onClose'), $this);
             } catch (\Exception $e) {
