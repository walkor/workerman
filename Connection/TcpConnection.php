--- conflicted
+++ resolved
@@ -565,37 +565,8 @@
     {
         // SSL handshake.
         if ($this->transport === 'ssl' && $this->_sslHandshakeCompleted !== true) {
-<<<<<<< HEAD
-            $ret = stream_socket_enable_crypto($socket, true, STREAM_CRYPTO_METHOD_SSLv2_SERVER |
-					       STREAM_CRYPTO_METHOD_SSLv23_SERVER);
-            // Negotiation has failed.
-            if(false === $ret) {
-                if (!feof($socket)) {
-                    echo "\nSSL Handshake fail. \nBuffer:".bin2hex(fread($socket, 8182))."\n";
-                }
-                return $this->destroy();
-            } elseif(0 === $ret) {
-                // There isn't enough data and should try again.
-                return;
-            }
-            if (isset($this->onSslHandshake)) {
-                try {
-                    call_user_func($this->onSslHandshake, $this);
-                } catch (\Exception $e) {
-                    Worker::log($e);
-                    exit(250);
-                } catch (\Error $e) {
-                    Worker::log($e);
-                    exit(250);
-                }
-            }
-            $this->_sslHandshakeCompleted = true;
-            if ($this->_sendBuffer) {
-                Worker::$globalEvent->add($socket, EventInterface::EV_WRITE, array($this, 'baseWrite'));
-=======
             if ($this->doSslHandshake($socket)) {
                 $this->_sslHandshakeCompleted = true;
->>>>>>> e92dcff1
             }
             return;
         }
